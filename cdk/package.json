{
  "name": "gravy-prompts-infrastructure",
  "version": "1.0.0",
  "description": "CDK infrastructure for Gravy Prompts - AI prompt template management platform",
  "main": "lib/index.js",
  "scripts": {
    "build": "tsc",
    "watch": "tsc -w",
    "cdk": "cdk",
    "deploy": "./deploy.sh",
    "destroy": "cdk destroy --all",
    "diff": "npm run build && cdk diff",
    "synth": "npm run build && cdk synth",
    "validate": "npm run build && npx ts-node --prefer-ts-exts src/validate-stacks.ts",
    "predeploy": "npm run validate",
    "test": "npm run test:unit && npm run test:integration",
    "test:unit": "JEST_CONFIG_TYPE=unit jest",
    "test:integration": "jest --config=jest.config.integration.js --runInBand",
    "test:watch": "jest --config=jest.config.unit.js --watch",
    "test:coverage": "jest --config=jest.config.unit.js --coverage",
    "test:search": "jest --config=jest.config.integration.js lambda/templates/__tests__/list.integration.test.js --runInBand"
  },
  "devDependencies": {
    "@aws-sdk/client-cognito-identity-provider": "^3.828.0",
    "@aws-sdk/client-dynamodb": "^3.828.0",
<<<<<<< HEAD
    "@aws-sdk/lib-dynamodb": "^3.828.0",
    "@types/jest": "^30.0.0",
=======
    "@aws-sdk/lib-dynamodb": "^3.830.0",
    "@types/jest": "^29.5.11",
>>>>>>> a2604964
    "@types/node": "20.11.5",
    "aws-cdk": "^2.1016.1",
    "jest": "^30.0.2",
    "typescript": "~5.3.3"
  },
  "dependencies": {
    "@aws-amplify/ui-react": "^6.11.2",
    "aws-amplify": "^6.15.0",
    "aws-cdk-lib": "^2.198.0",
    "constructs": "^10.0.0"
  }
}<|MERGE_RESOLUTION|>--- conflicted
+++ resolved
@@ -23,13 +23,8 @@
   "devDependencies": {
     "@aws-sdk/client-cognito-identity-provider": "^3.828.0",
     "@aws-sdk/client-dynamodb": "^3.828.0",
-<<<<<<< HEAD
-    "@aws-sdk/lib-dynamodb": "^3.828.0",
-    "@types/jest": "^30.0.0",
-=======
     "@aws-sdk/lib-dynamodb": "^3.830.0",
     "@types/jest": "^29.5.11",
->>>>>>> a2604964
     "@types/node": "20.11.5",
     "aws-cdk": "^2.1016.1",
     "jest": "^30.0.2",
